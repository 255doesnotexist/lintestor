//! Test runner for remote test environments.
//!
//! This module implements the `TestRunner` trait for the `RemoteTestRunner` struct.
use crate::aggregator::generate_report;
use crate::test_runner::TestRunner;
use crate::testscript_manager::TestScriptManager;
use crate::utils::{CommandOutput, PackageMetadata, Report, TestResult, REMOTE_TMP_DIR};
use log::{debug, log_enabled, Level};
use ssh2::Session;
use std::{
    fs::File,
    io::{Read, Write},
    net::TcpStream,
    path::Path,
    process::Command,
};

pub struct RemoteTestRunner {
    remote_ip: String,
    port: u16,
    username: String,
    password: Option<String>,
}

impl RemoteTestRunner {
    pub fn new(remote_ip: String, port: u16, username: String, password: Option<String>) -> Self {
        RemoteTestRunner {
            remote_ip,
            port,
            username,
            password,
        }
    }

    /// Prints an SSH message. (maybe remove later)
    fn print_ssh_msg(&self, msg: &str) {
        // PRINT_SSH_MSG is deprecated, use RUST_LOG=debug
        if std::env::var("PRINT_SSH_MSG").is_ok() || log_enabled!(Level::Debug) {
            debug!("{}", msg);
        }
    }

    /// Runs a command on the remote server.
    /// # Arguments
    ///
    /// * `sess` - The SSH session.
    /// * `command` - The command to run.
    ///
    /// # Errors
    ///
    /// Returns an error if the command fails or encounters any issues.
    /// # Returns
    ///
    /// A `CommandOutput` struct containing the command, exit status, and output.
    ///
    fn run_command(
        &self,
        sess: &Session,
        command: &str,
    ) -> Result<CommandOutput, Box<dyn std::error::Error>> {
        let mut channel = sess.channel_session()?;
        channel.exec(command)?;

        let mut s = String::new();
        channel.read_to_string(&mut s)?;
        channel.send_eof()?;
        channel.wait_close()?;
        let command_output = CommandOutput {
            command: command.to_string(),
            exit_status: channel.exit_status()?,
            output: s,
        };
        self.print_ssh_msg(&format!("{:?}", command_output));
        Ok(command_output)
    }
}

/// Implements the `TestRunner` trait for the `RemoteTestRunner` struct.
///
/// This struct allows running tests on a remote server using SSH.
impl TestRunner for RemoteTestRunner {
    /// Runs a test on a remote server.
    ///
    /// # Arguments
    ///
    /// * `distro` - The name of the distribution.
    /// * `package` - The name of the package.
<<<<<<< HEAD
    /// * `skip_scripts` - Some scripts skiped by use --skip-successful
=======
    /// * `dir` - Working directory which contains the test folders and files, defaults to env::current_dir()
>>>>>>> daca50ce
    ///
    /// # Errors
    ///
    /// Returns an error if the test fails or encounters any issues.
    fn run_test(
        &self,
        distro: &str,
        package: &str,
<<<<<<< HEAD
        skip_scripts: Option<Vec<String>>,
=======
        dir: &str,
>>>>>>> daca50ce
    ) -> Result<(), Box<dyn std::error::Error>> {
        // Create SSH session
        let tcp = TcpStream::connect((self.remote_ip.as_str(), self.port))?;
        let mut sess = Session::new()?;
        sess.set_tcp_stream(tcp);
        sess.handshake()?;
        self.print_ssh_msg("SSH handshake completed");

        // Authentication
        if let Some(password) = &self.password {
            sess.userauth_password(&self.username, password)?;
            self.print_ssh_msg("SSH password authentication completed");
        } else {
            sess.userauth_agent(&self.username)?;
            self.print_ssh_msg("SSH agent authentication completed");
        }
        if !sess.authenticated() {
            return Err("Authentication failed".into());
        }

        // Compress local test directory
        let local_dir = Path::new(dir).join(format!("{}/{}", distro, package));
        let tar_file_path_relative = format!("{}.tar.gz", package);
        let tar_file = Path::new(dir).join(tar_file_path_relative.clone());
        // let _temp_tar = TempFile::new(tar_file.clone());
        Command::new("tar")
            .arg("czf")
            .arg(&tar_file)
            .arg("-C")
            .arg(&local_dir)
            .arg(".")
            .output()?;
        self.print_ssh_msg(&format!(
            "Local directory {} compressed into {}",
            local_dir.display(),
            tar_file.display()
        ));

        // Make preparations on the remote server
        self.run_command(&sess, &format!("mkdir -p {}", REMOTE_TMP_DIR))?;

        // Upload compressed file to remote server
        let remote_tar_path = format!("{}/{}", REMOTE_TMP_DIR, tar_file_path_relative);
        let mut remote_file = sess.scp_send(
            Path::new(&remote_tar_path),
            0o644,
            std::fs::metadata(&tar_file)?.len(),
            None,
        )?;
        let mut local_file = File::open(&tar_file)?;
        let mut buffer = Vec::new();
        local_file.read_to_end(&mut buffer)?;
        remote_file.write_all(&buffer)?;
        self.print_ssh_msg(&format!(
            "File {} uploaded to remote server",
            tar_file_path_relative
        ));

        // Upload prerequisite.sh (optional) to remote server
        let prerequisite_path = Path::new(dir).join(format!("{}/prerequisite.sh", distro));
        if Path::new(&prerequisite_path).exists() {
            let remote_prerequisite_path = "/tmp/prerequisite.sh".to_string();
            let mut remote_file = sess.scp_send(
                Path::new(&remote_prerequisite_path),
                0o644,
                std::fs::metadata(&prerequisite_path)?.len(),
                None,
            )?;
            let mut local_file = File::open(&prerequisite_path)?;
            let mut buffer = Vec::new();
            local_file.read_to_end(&mut buffer)?;
            remote_file.write_all(&buffer)?;
            self.print_ssh_msg(&format!(
                "File {} uploaded to remote server",
                prerequisite_path.display()
            ));
        }
        // Ensure remote file is closed before proceeding
        drop(remote_file);

        // Clean up remote directory, extract files, and run tests on remote server
        let remote_dir = format!("{}/{}/{}", REMOTE_TMP_DIR, distro, package);
        self.print_ssh_msg(&format!(
            "Extracting file {} on remote server at {}",
            tar_file_path_relative, remote_dir
        ));
        if let Ok(CommandOutput {
            exit_status: 0,
            output: _,
            ..
        }) = self.run_command(
            &sess,
            &format!(
                "rm -rf {}; mkdir -p {} && tar xzf {} -C {} --overwrite",
                remote_dir, remote_dir, remote_tar_path, remote_dir
            ),
        ) {
            self.print_ssh_msg(&format!(
                "Successfully extracted file {} on remote server at {}",
                tar_file_path_relative, remote_dir
            ));
        } else {
            return Err("Failed to extract test files on remote server".into());
        }

        // Run test commands
        self.print_ssh_msg(&format!("Running tests in directory {}", remote_dir));

<<<<<<< HEAD
        let script_manager = TestScriptManager::new(distro, package, skip_scripts)?;

=======
        let script_manager = TestScriptManager::new(distro, package, dir.to_string())?;
>>>>>>> daca50ce
        let mut all_tests_passed = true;
        let mut test_results = Vec::new();
        for script in script_manager.get_test_script_names() {
            let remote_prerequisite_path = "/tmp/prerequisite.sh";
            let result = self.run_command(
                &sess,
                &format!(
                    "cd {}; {} source {}",
                    remote_dir,
                    if Path::new(&prerequisite_path).exists() {
                        format!("source {} &&", remote_prerequisite_path)
                    } else {
                        String::from("")
                    },
                    script
                ),
            )?;

            let test_passed = result.exit_status == 0;
            all_tests_passed &= test_passed;

            let output = &result.output;
            debug!("Command: {}", result.command);
            debug!("{:?}", &result);
            test_results.push(TestResult {
                test_name: script.to_string(),
                output: output.to_string(),
                passed: test_passed,
            });
        }

        if all_tests_passed {
            self.print_ssh_msg(&format!("Test successful for {}/{}", distro, package));
        } else {
            self.print_ssh_msg(&format!("Test failed for {}/{}", distro, package));
        }

        // Get OS version and package metadata
        let os_version = self.run_command(&sess, "cat /proc/version")?;
        let kernel_version = self.run_command(&sess, "uname -r")?;

        let package_metadata =
            if let Some(metadata_script_name) = script_manager.get_metadata_script_name() {
                let metadata_command = format!("source {}/{}", remote_dir, metadata_script_name);
                let metadata_output = self.run_command(&sess, &metadata_command)?;
                let metadata_vec: Vec<String> = metadata_output
                    .output
                    .to_string()
                    .lines()
                    .map(|line| line.to_string())
                    .collect();
                debug!(
                    "Collected metadata for {}/{} from remote stream: {:?}",
                    distro, package, metadata_vec
                );
                if let [version, pretty_name, package_type, description] = &metadata_vec[..] {
                    PackageMetadata {
                        package_version: version.to_owned(),
                        package_pretty_name: pretty_name.to_owned(),
                        package_type: package_type.to_owned(),
                        package_description: description.to_owned(),
                    }
                } else {
                    // 处理错误情况，如果 metadata_vec 不包含四个元素
                    panic!("Unexpected metadata format: not enough elements in metadata_vec");
                }
            } else {
                PackageMetadata {
                    package_pretty_name: package.to_string(),
                    ..Default::default()
                }
            };

        let report = Report {
            distro: distro.to_string(),
            os_version: os_version.output,
            kernel_version: kernel_version.output,
            package_name: package.to_string(),
            package_metadata,
            test_results,
            all_tests_passed,
        };

        // Compress remote test directory
        let remote_tar_file = format!("{}/../{}_result.tar.gz", remote_dir, package);
        self.print_ssh_msg(&format!(
            "Compressing remote directory {} into {}",
            remote_dir, remote_tar_file
        ));
        if let Ok(CommandOutput {
            exit_status: 0,
            output: _,
            ..
        }) = self.run_command(
            &sess,
            &format!(
                "cd {}/.. && tar czf {} -C {} . --overwrite",
                remote_dir, remote_tar_file, package
            ),
        ) {
            self.print_ssh_msg(&format!(
                "Successfully compressed remote test result at {} into {}",
                remote_dir, remote_tar_file
            ));
        } else {
            return Err("Failed to compress test results on remote server".into());
        }

        // Download compressed test directory
        let local_result_tar_file = local_dir.join(format!("{}_result.tar.gz", package));
        // let _temp_result_tar = TempFile::new(local_result_tar_file.clone());
        let (mut remote_file, _) = sess.scp_recv(Path::new(&remote_tar_file))?;
        let mut local_file = File::create(&local_result_tar_file)?;
        let mut buffer = Vec::new();
        remote_file.read_to_end(&mut buffer)?;
        local_file.write_all(&buffer)?;
        self.print_ssh_msg(&format!(
            "Downloaded test results to local file {}",
            local_result_tar_file.display()
        ));

        // Extract downloaded test results
        Command::new("tar")
            .arg("xzf")
            .arg(&local_result_tar_file)
            .arg("-C")
            .arg(&local_dir)
            .output()?;
        self.print_ssh_msg(&format!(
            "Extracted test results into local directory {}",
            local_dir.display()
        ));

        // Generate report locally

        let report_path = local_dir.join("report.json");
        generate_report(report_path, report.clone())?;
        debug!("{}-{} report:\n {:?}", distro, package, report);

        if !all_tests_passed {
            return Err(format!("Not all tests passed for {}/{}", distro, package).into());
        }
        Ok(())
    }
}<|MERGE_RESOLUTION|>--- conflicted
+++ resolved
@@ -85,11 +85,8 @@
     ///
     /// * `distro` - The name of the distribution.
     /// * `package` - The name of the package.
-<<<<<<< HEAD
     /// * `skip_scripts` - Some scripts skiped by use --skip-successful
-=======
     /// * `dir` - Working directory which contains the test folders and files, defaults to env::current_dir()
->>>>>>> daca50ce
     ///
     /// # Errors
     ///
@@ -98,11 +95,8 @@
         &self,
         distro: &str,
         package: &str,
-<<<<<<< HEAD
         skip_scripts: Option<Vec<String>>,
-=======
         dir: &str,
->>>>>>> daca50ce
     ) -> Result<(), Box<dyn std::error::Error>> {
         // Create SSH session
         let tcp = TcpStream::connect((self.remote_ip.as_str(), self.port))?;
@@ -211,12 +205,8 @@
         // Run test commands
         self.print_ssh_msg(&format!("Running tests in directory {}", remote_dir));
 
-<<<<<<< HEAD
-        let script_manager = TestScriptManager::new(distro, package, skip_scripts)?;
-
-=======
-        let script_manager = TestScriptManager::new(distro, package, dir.to_string())?;
->>>>>>> daca50ce
+        let script_manager =
+            TestScriptManager::new(distro, package, skip_scripts, dir.to_string())?;
         let mut all_tests_passed = true;
         let mut test_results = Vec::new();
         for script in script_manager.get_test_script_names() {
