//! Test runner for local test environments.
//!
//! This module implements the `TestRunner` trait for the `LocalTestRunner` struct.
use crate::aggregator::generate_report;
use crate::test_runner::TestRunner;
use crate::testscript_manager::TestScriptManager;
use crate::utils::{PackageMetadata, Report, TestResult, REMOTE_TMP_DIR};
use log::{debug, log_enabled, Level};
use std::fs::read_to_string;
use std::path::Path;
use std::process::{Command, Stdio};
pub struct LocalTestRunner {}

impl LocalTestRunner {
    pub fn new(_distro: &str, _package: &str) -> Self {
        LocalTestRunner {}
    }
}

impl TestRunner for LocalTestRunner {
    /// Runs a test for a specific distribution and package.
    ///
    /// # Arguments
    ///
    /// * `distro` - The name of the distribution.
    /// * `package` - The name of the package.
<<<<<<< HEAD
    /// * `skip_scripts` - Some scripts skiped by use --skip-successful
=======
    /// * `dir` - Working directory which contains the test folders and files, defaults to env::current_dir()
>>>>>>> daca50ce
    ///
    /// # Errors
    ///
    /// Returns an error if any of the following occurs:
    ///
    /// * The test script manager fails to initialize.
    /// * Reading the OS version from `/proc/version` fails.
    /// * Running the `uname -r` command to get the kernel version fails.
    /// * Writing the package version to the temporary file fails.
    /// * Running the test script fails.
    /// * Reading the package version from the temporary file fails.
    /// * Generating the report fails.
    /// * Not all tests passed for the given distribution and package.
    fn run_test(
        &self,
        distro: &str,
        package: &str,
<<<<<<< HEAD
        skip_scripts: Option<Vec<String>>,
    ) -> Result<(), Box<dyn std::error::Error>> {
        let script_manager = TestScriptManager::new(distro, package, skip_scripts)?;
=======
        dir: &str,
    ) -> Result<(), Box<dyn std::error::Error>> {
        let script_manager = TestScriptManager::new(distro, package, dir.to_string())?;
>>>>>>> daca50ce

        let os_version = read_to_string("/proc/version")?;
        let kernelver_output = Command::new("uname").arg("-r").output()?;
        let kernel_version = String::from_utf8_lossy(&kernelver_output.stdout).to_string();
        let mut all_tests_passed = true;
        let mut test_results = Vec::new();

        let prerequisite_path = Path::new(dir).join(format!("{}/prerequisite.sh", distro));

        for script in script_manager.get_test_scripts() {
            let output = Command::new("bash")
                .arg("-c")
                .arg(format!(
                    "mkdir -p {} {} && source {}",
                    REMOTE_TMP_DIR,
                    if Path::new(&prerequisite_path).exists() {
                        format!("&& source {}", prerequisite_path.display())
                    } else {
                        String::from("")
                    },
                    script
                ))
                .stdout(if log_enabled!(Level::Debug) {
                    Stdio::inherit()
                } else {
                    Stdio::null()
                })
                .output()?;

            let test_passed = output.status.success();
            all_tests_passed &= test_passed;

            test_results.push(TestResult {
                test_name: script.to_string(),
                output: format!(
                    "stdout:'{}', stderr:'{}'",
                    String::from_utf8_lossy(&output.stdout),
                    String::from_utf8_lossy(&output.stderr)
                ),
                passed: test_passed,
            });
        }

        let package_metadata = if let Some(metadata_script) = script_manager.get_metadata_script() {
            let metadata_command = format!(
                "source {} && echo $PACKAGE_VERSION && echo $PACKAGE_PRETTY_NAME && echo $PACKAGE_TYPE && echo $PACKAGE_DESCRIPTION",
                metadata_script
            );
            let metadata_output = Command::new("bash")
                .arg("-c")
                .arg(metadata_command)
                .output()?;
            let metadata_vec: Vec<String> = String::from_utf8_lossy(&metadata_output.stdout)
                .lines()
                .map(|line| line.to_string())
                .collect();
            debug!("Collected metadata: {:?}", metadata_vec);
            if let [version, pretty_name, package_type, description] = &metadata_vec[..] {
                PackageMetadata {
                    package_version: version.to_owned(),
                    package_pretty_name: pretty_name.to_owned(),
                    package_type: package_type.to_owned(),
                    package_description: description.to_owned(),
                }
            } else {
                // 处理错误情况，向量长度不足
                panic!("Unexpected metadata format: not enough elements in metadata_vec");
            }
        } else {
            PackageMetadata {
                package_pretty_name: package.to_string(),
                ..Default::default()
            }
        };

        let report = Report {
            distro: distro.to_string(),
            os_version,
            kernel_version,
            package_name: package.to_string(),
            package_metadata,
            test_results,
            all_tests_passed,
        };

        let report_path = Path::new(dir).join(format!("{}/{}/report.json", distro, package));
        generate_report(report_path, report)?;

        if !all_tests_passed {
            return Err(format!("Not all tests passed for {}/{}", distro, package).into());
        }

        Ok(())
    }
}<|MERGE_RESOLUTION|>--- conflicted
+++ resolved
@@ -24,11 +24,8 @@
     ///
     /// * `distro` - The name of the distribution.
     /// * `package` - The name of the package.
-<<<<<<< HEAD
     /// * `skip_scripts` - Some scripts skiped by use --skip-successful
-=======
     /// * `dir` - Working directory which contains the test folders and files, defaults to env::current_dir()
->>>>>>> daca50ce
     ///
     /// # Errors
     ///
@@ -46,15 +43,11 @@
         &self,
         distro: &str,
         package: &str,
-<<<<<<< HEAD
         skip_scripts: Option<Vec<String>>,
-    ) -> Result<(), Box<dyn std::error::Error>> {
-        let script_manager = TestScriptManager::new(distro, package, skip_scripts)?;
-=======
         dir: &str,
     ) -> Result<(), Box<dyn std::error::Error>> {
-        let script_manager = TestScriptManager::new(distro, package, dir.to_string())?;
->>>>>>> daca50ce
+        let script_manager =
+            TestScriptManager::new(distro, package, skip_scripts, dir.to_string())?;
 
         let os_version = read_to_string("/proc/version")?;
         let kernelver_output = Command::new("uname").arg("-r").output()?;
