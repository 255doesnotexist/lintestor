--- conflicted
+++ resolved
@@ -9,10 +9,7 @@
         &self,
         distro: &str,
         package: &str,
-<<<<<<< HEAD
         skip_scripts: Option<Vec<String>>,
-=======
         dir: &str,
->>>>>>> daca50ce
     ) -> Result<(), Box<dyn std::error::Error>>;
 }